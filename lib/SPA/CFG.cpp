--- conflicted
+++ resolved
@@ -116,11 +116,7 @@
     for (auto &inst : bb) {
       std::stringstream attributes;
       // Annotate entry / exit points.
-<<<<<<< HEAD
-      if (returns(inst))
-=======
       if (returns(&inst)) {
->>>>>>> 2ea779e1
         attributes << "shape = \"doublecircle\"";
       } else if (&inst ==
                  &(inst.getParent()->getParent()->getEntryBlock().front())) {
