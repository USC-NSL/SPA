--- conflicted
+++ resolved
@@ -84,46 +84,28 @@
       }
     }
     // Look for functions of same type.
-<<<<<<< HEAD
     for (auto &fit : *this) {
       // Compare argument arity and type.
       if (argTypes.size() == fit.getFunctionType()->getNumParams()) {
         unsigned i;
-        for (i = 0; i < argTypes.size(); i++)
-          if (argTypes[i] != fit.getFunctionType()->getParamType(i))
-=======
-    for (auto fit : *this) {
-      // Compare argument arity and type.
-      if (argTypes.size() == fit->getFunctionType()->getNumParams()) {
-        unsigned i;
         for (i = 0; i < argTypes.size(); i++) {
-          if (argTypes[i] != fit->getFunctionType()->getParamType(i) &&
+          if (argTypes[i] != fit.getFunctionType()->getParamType(i) &&
               ((!argTypes[i]->isPointerTy()) ||
-               (!fit->getFunctionType()->getParamType(i)->isPointerTy()))) {
->>>>>>> 12781f6a
+               (!fit.getFunctionType()->getParamType(i)->isPointerTy()))) {
             break;
           }
         }
         if (i == argTypes.size()) {
           // Found possible match.
-<<<<<<< HEAD
-          // 						klee_message( "Resolving indirect call at " <<
-          // (iit)->getParent()->getParent()->getName().str() << ":" <<
-          // (iit)->getDebugLoc().getLine() << " to " <<
-          // (*fit)->getName().str() );
-          possibleCallers[&fit].insert(iit);
-          possibleCallees[iit].insert(&fit);
-=======
           // Ignore blacklisted functions.
-          if (!indirectCallBlacklist.count(fit->getName())) {
+          if (!indirectCallBlacklist.count(fit.getName())) {
             // 						klee_message( "Resolving indirect call at " <<
             // (iit)->getParent()->getParent()->getName().str() << ":" <<
             // (iit)->getDebugLoc().getLine() << " to " <<
             // (*fit)->getName().str() );
-            possibleCallers[fit].insert(iit);
-            possibleCallees[iit].insert(fit);
+            possibleCallers[&fit].insert(iit);
+            possibleCallees[iit].insert(&fit);
           }
->>>>>>> 12781f6a
         }
       }
     }
