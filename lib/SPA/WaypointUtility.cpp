/*
 * SPA - Systematic Protocol Analysis Framework
 */

#include <spa/WaypointUtility.h>

#include <sstream>

#include "../Core/Memory.h"
#include <../Core/AddressSpace.h>
#include <klee/Internal/Module/KInstruction.h>

#include <spa/SPA.h>

namespace SPA {
<<<<<<< HEAD
	WaypointUtility::WaypointUtility( CFG &cfg, CG &cg, std::map<unsigned int, std::set<llvm::Instruction *> > &waypoints, bool _mandatory ) :
		mandatory( _mandatory ) {
		for ( std::map<unsigned int, std::set<llvm::Instruction *> >::iterator it = waypoints.begin(), ie = waypoints.end(); it != ie; it++ )
			filters[it->first] = new CFGBackwardIF( cfg, cg, it->second );
	}

	bool checkWaypoint( const klee::ExecutionState *state, unsigned int id ) {
		const klee::MemoryObject *addrMO = NULL;
		for ( std::vector< std::pair<const klee::MemoryObject*,const klee::Array*> >::const_iterator it = state->symbolics.begin(), ie = state->symbolics.end(); it != ie; it++ ) {
			if ( it->first->name == SPA_WAYPOINTS_VARIABLE ) {
				addrMO = it->first;
				break;
			}
		}
		if ( ! addrMO )
			return false;

		const klee::ObjectState *addrOS = state->addressSpace.findObject( addrMO );
		assert( addrOS && "waypointsPtr not set." );

		klee::ref<klee::Expr> addrExpr = addrOS->read( 0, klee::Context::get().getPointerWidth() );
		assert( isa<klee::ConstantExpr>( addrExpr ) && "waypointsPtr is symbolic." );
		const klee::ref<klee::ConstantExpr> address = cast<klee::ConstantExpr>(addrExpr);
		klee::ObjectPair op;
		assert( ((klee::AddressSpace) state->addressSpace).resolveOne( address, op ) && "waypointsPtr is not uniquely defined." );
		const klee::MemoryObject *mo = op.first;
		const klee::ObjectState *os = op.second;

		unsigned ioffset = 0;
		klee::ref<klee::Expr> offset_expr = klee::SubExpr::create( address, op.first->getBaseExpr() );
		assert( isa<klee::ConstantExpr>( offset_expr ) && "waypoints is an invalid buffer." );
		klee::ref<klee::ConstantExpr> value = cast<klee::ConstantExpr>( offset_expr.get() );
		ioffset = value.get()->getZExtValue();
		assert( ioffset < mo->size );

		klee::ref<klee::Expr> wp = os->read8( (id>>3) + ioffset );

		assert( isa<klee::ConstantExpr>( wp ) && "Symbolic byte in waypoints." );
		return cast<klee::ConstantExpr>( wp )->getZExtValue( 8 ) & 1<<(id & 0x7);
	}

	double WaypointUtility::getUtility( klee::ExecutionState *state ) {
		unsigned int count = 0;

		for ( std::map<unsigned int, CFGBackwardIF *>::iterator it = filters.begin(), ie = filters.end(); it != ie; it++ ) {
			if ( it->second->getUtility( state ) != UTILITY_FILTER_OUT || checkWaypoint( state, it->first ) ) {
				count++;
				continue;
			}
			if ( mandatory )
				return UTILITY_FILTER_OUT;
		}

		return mandatory ? UTILITY_DEFAULT : count;
	}

	std::string WaypointUtility::getColor( CFG &cfg, CG &cg, llvm::Instruction *instruction ) {
		unsigned int count = 0;
		for ( std::map<unsigned int, CFGBackwardIF *>::iterator it = filters.begin(), ie = filters.end(); it != ie; it++ )
			if ( it->second->checkInstruction( instruction ) )
				count++;

		std::stringstream result;
		// None = White, All = Green
		result << "0.33+" << ((double) count / (double) filters.size()) << "+1.0";
		return result.str();
	}
=======
WaypointUtility::WaypointUtility(
    CFG &cfg, CG &cg,
    std::map<unsigned int, std::set<llvm::Instruction *> > &waypoints,
    bool _mandatory)
    : mandatory(_mandatory) {
  for (std::map<unsigned int, std::set<llvm::Instruction *> >::iterator
           it = waypoints.begin(),
           ie = waypoints.end();
       it != ie; it++)
    filters[it->first] = new CFGBackwardFilter(cfg, cg, it->second);
}

bool checkWaypoint(const klee::ExecutionState *state, unsigned int id) {
  const klee::MemoryObject *addrMO = NULL;
  for (std::vector<std::pair<const klee::MemoryObject *,
                             const klee::Array *> >::const_iterator
           it = state->symbolics.begin(),
           ie = state->symbolics.end();
       it != ie; it++) {
    if (it->first->name == SPA_WAYPOINTS_VARIABLE) {
      addrMO = it->first;
      break;
    }
  }
  if (!addrMO)
    return false;

  const klee::ObjectState *addrOS = state->addressSpace.findObject(addrMO);
  assert(addrOS && "waypointsPtr not set.");

  klee::ref<klee::Expr> addrExpr =
      addrOS->read(0, klee::Context::get().getPointerWidth());
  assert(isa<klee::ConstantExpr>(addrExpr) && "waypointsPtr is symbolic.");
  const klee::ref<klee::ConstantExpr> address =
      cast<klee::ConstantExpr>(addrExpr);
  klee::ObjectPair op;
  assert(((klee::AddressSpace) state->addressSpace).resolveOne(address, op) &&
         "waypointsPtr is not uniquely defined.");
  const klee::MemoryObject *mo = op.first;
  const klee::ObjectState *os = op.second;

  unsigned ioffset = 0;
  klee::ref<klee::Expr> offset_expr =
      klee::SubExpr::create(address, op.first->getBaseExpr());
  assert(isa<klee::ConstantExpr>(offset_expr) &&
         "waypoints is an invalid buffer.");
  klee::ref<klee::ConstantExpr> value =
      cast<klee::ConstantExpr>(offset_expr.get());
  ioffset = value.get()->getZExtValue();
  assert(ioffset < mo->size);

  klee::ref<klee::Expr> wp = os->read8((id >> 3) + ioffset);

  assert(isa<klee::ConstantExpr>(wp) && "Symbolic byte in waypoints.");
  return cast<klee::ConstantExpr>(wp)->getZExtValue(8) & 1 << (id & 0x7);
}

double WaypointUtility::getUtility(klee::ExecutionState *state) {
  unsigned int count = 0;

  for (std::map<unsigned int, CFGBackwardFilter *>::iterator
           it = filters.begin(),
           ie = filters.end();
       it != ie; it++) {
    if (it->second->getUtility(state) != UTILITY_FILTER_OUT ||
        checkWaypoint(state, it->first)) {
      count++;
      continue;
    }
    if (mandatory)
      return UTILITY_FILTER_OUT;
  }

  return mandatory ? UTILITY_DEFAULT : count;
}

std::string WaypointUtility::getColor(CFG &cfg, CG &cg,
                                      llvm::Instruction *instruction) {
  unsigned int count = 0;
  for (std::map<unsigned int, CFGBackwardFilter *>::iterator
           it = filters.begin(),
           ie = filters.end();
       it != ie; it++)
    if (it->second->checkInstruction(instruction))
      count++;

  std::stringstream result;
  // None = White, All = Green
  result << "0.33+" << ((double) count / (double) filters.size()) << "+1.0";
  return result.str();
}
>>>>>>> b09ada73
}<|MERGE_RESOLUTION|>--- conflicted
+++ resolved
@@ -13,85 +13,14 @@
 #include <spa/SPA.h>
 
 namespace SPA {
-<<<<<<< HEAD
-	WaypointUtility::WaypointUtility( CFG &cfg, CG &cg, std::map<unsigned int, std::set<llvm::Instruction *> > &waypoints, bool _mandatory ) :
-		mandatory( _mandatory ) {
-		for ( std::map<unsigned int, std::set<llvm::Instruction *> >::iterator it = waypoints.begin(), ie = waypoints.end(); it != ie; it++ )
-			filters[it->first] = new CFGBackwardIF( cfg, cg, it->second );
-	}
-
-	bool checkWaypoint( const klee::ExecutionState *state, unsigned int id ) {
-		const klee::MemoryObject *addrMO = NULL;
-		for ( std::vector< std::pair<const klee::MemoryObject*,const klee::Array*> >::const_iterator it = state->symbolics.begin(), ie = state->symbolics.end(); it != ie; it++ ) {
-			if ( it->first->name == SPA_WAYPOINTS_VARIABLE ) {
-				addrMO = it->first;
-				break;
-			}
-		}
-		if ( ! addrMO )
-			return false;
-
-		const klee::ObjectState *addrOS = state->addressSpace.findObject( addrMO );
-		assert( addrOS && "waypointsPtr not set." );
-
-		klee::ref<klee::Expr> addrExpr = addrOS->read( 0, klee::Context::get().getPointerWidth() );
-		assert( isa<klee::ConstantExpr>( addrExpr ) && "waypointsPtr is symbolic." );
-		const klee::ref<klee::ConstantExpr> address = cast<klee::ConstantExpr>(addrExpr);
-		klee::ObjectPair op;
-		assert( ((klee::AddressSpace) state->addressSpace).resolveOne( address, op ) && "waypointsPtr is not uniquely defined." );
-		const klee::MemoryObject *mo = op.first;
-		const klee::ObjectState *os = op.second;
-
-		unsigned ioffset = 0;
-		klee::ref<klee::Expr> offset_expr = klee::SubExpr::create( address, op.first->getBaseExpr() );
-		assert( isa<klee::ConstantExpr>( offset_expr ) && "waypoints is an invalid buffer." );
-		klee::ref<klee::ConstantExpr> value = cast<klee::ConstantExpr>( offset_expr.get() );
-		ioffset = value.get()->getZExtValue();
-		assert( ioffset < mo->size );
-
-		klee::ref<klee::Expr> wp = os->read8( (id>>3) + ioffset );
-
-		assert( isa<klee::ConstantExpr>( wp ) && "Symbolic byte in waypoints." );
-		return cast<klee::ConstantExpr>( wp )->getZExtValue( 8 ) & 1<<(id & 0x7);
-	}
-
-	double WaypointUtility::getUtility( klee::ExecutionState *state ) {
-		unsigned int count = 0;
-
-		for ( std::map<unsigned int, CFGBackwardIF *>::iterator it = filters.begin(), ie = filters.end(); it != ie; it++ ) {
-			if ( it->second->getUtility( state ) != UTILITY_FILTER_OUT || checkWaypoint( state, it->first ) ) {
-				count++;
-				continue;
-			}
-			if ( mandatory )
-				return UTILITY_FILTER_OUT;
-		}
-
-		return mandatory ? UTILITY_DEFAULT : count;
-	}
-
-	std::string WaypointUtility::getColor( CFG &cfg, CG &cg, llvm::Instruction *instruction ) {
-		unsigned int count = 0;
-		for ( std::map<unsigned int, CFGBackwardIF *>::iterator it = filters.begin(), ie = filters.end(); it != ie; it++ )
-			if ( it->second->checkInstruction( instruction ) )
-				count++;
-
-		std::stringstream result;
-		// None = White, All = Green
-		result << "0.33+" << ((double) count / (double) filters.size()) << "+1.0";
-		return result.str();
-	}
-=======
 WaypointUtility::WaypointUtility(
     CFG &cfg, CG &cg,
     std::map<unsigned int, std::set<llvm::Instruction *> > &waypoints,
     bool _mandatory)
     : mandatory(_mandatory) {
-  for (std::map<unsigned int, std::set<llvm::Instruction *> >::iterator
-           it = waypoints.begin(),
-           ie = waypoints.end();
-       it != ie; it++)
-    filters[it->first] = new CFGBackwardFilter(cfg, cg, it->second);
+  for (auto it : waypoints) {
+    filters[it.first] = new CFGBackwardIF(cfg, cg, it.second);
+  }
 }
 
 bool checkWaypoint(const klee::ExecutionState *state, unsigned int id) {
@@ -142,12 +71,9 @@
 double WaypointUtility::getUtility(klee::ExecutionState *state) {
   unsigned int count = 0;
 
-  for (std::map<unsigned int, CFGBackwardFilter *>::iterator
-           it = filters.begin(),
-           ie = filters.end();
-       it != ie; it++) {
-    if (it->second->getUtility(state) != UTILITY_FILTER_OUT ||
-        checkWaypoint(state, it->first)) {
+  for (auto it : filters) {
+    if (it.second->getUtility(state) != UTILITY_FILTER_OUT ||
+        checkWaypoint(state, it.first)) {
       count++;
       continue;
     }
@@ -161,17 +87,15 @@
 std::string WaypointUtility::getColor(CFG &cfg, CG &cg,
                                       llvm::Instruction *instruction) {
   unsigned int count = 0;
-  for (std::map<unsigned int, CFGBackwardFilter *>::iterator
-           it = filters.begin(),
-           ie = filters.end();
-       it != ie; it++)
-    if (it->second->checkInstruction(instruction))
+  for (auto it : filters) {
+    if (it.second->checkInstruction(instruction)) {
       count++;
+    }
+  }
 
   std::stringstream result;
   // None = White, All = Green
   result << "0.33+" << ((double) count / (double) filters.size()) << "+1.0";
   return result.str();
 }
->>>>>>> b09ada73
 }