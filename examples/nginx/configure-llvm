#!/bin/sh

CC='llvm-gcc' CFLAGS='-DENABLE_SPA -DENABLE_KLEE -emit-llvm -use-gold-plugin -O0 -g' \
CXX='llvm-g++' CXXFLAGS='-DENABLE_SPA -DENABLE_KLEE -emit-llvm -use-gold-plugin -O0 -g' \
LD='llvm-ld' LDFLAGS='-disable-opt' \
CPP='llvm-cpp' \
./configure \
	--with-http_spdy_module \
	--without-http_charset_module \
	--without-http_gzip_module \
	--without-http_ssi_module \
	--without-http_userid_module \
	--without-http_access_module \
	--without-http_auth_basic_module \
	--without-http_autoindex_module \
	--without-http_geo_module \
	--without-http_map_module \
	--without-http_split_clients_module \
	--without-http_referer_module \
	--without-http_rewrite_module \
	--without-http_proxy_module \
	--without-http_fastcgi_module \
	--without-http_uwsgi_module \
	--without-http_scgi_module \
	--without-http_memcached_module \
	--without-http_limit_conn_module \
	--without-http_limit_req_module \
	--without-http_empty_gif_module \
	--without-http_browser_module \
	--without-http_upstream_ip_hash_module \
	--without-http_upstream_least_conn_module \
	--without-http_upstream_keepalive_module \
	--without-http-cache \
	--without-mail_pop3_module \
	--without-mail_imap_module \
	--without-mail_smtp_module \
<<<<<<< HEAD
	--with-cc=llvm-gcc \
	--with-cpp=llvm-cpp \
	--with-cc-opt="-DENABLE_SPA -DENABLE_KLEE -emit-llvm -use-gold-plugin -O0 -g" \
	--with-ld-opt=-disable-opt \
=======
	--with-cc="llvm-gcc" \
	--with-cpp="llvm-cpp" \
	--with-cc-opt="-DENABLE_SPA -DENABLE_KLEE -emit-llvm -use-gold-plugin -O0 -g" \
	--with-ld-opt="-disable-opt" \
>>>>>>> d07a88a0
	--without-pcre<|MERGE_RESOLUTION|>--- conflicted
+++ resolved
@@ -34,15 +34,8 @@
 	--without-mail_pop3_module \
 	--without-mail_imap_module \
 	--without-mail_smtp_module \
-<<<<<<< HEAD
-	--with-cc=llvm-gcc \
-	--with-cpp=llvm-cpp \
-	--with-cc-opt="-DENABLE_SPA -DENABLE_KLEE -emit-llvm -use-gold-plugin -O0 -g" \
-	--with-ld-opt=-disable-opt \
-=======
 	--with-cc="llvm-gcc" \
 	--with-cpp="llvm-cpp" \
 	--with-cc-opt="-DENABLE_SPA -DENABLE_KLEE -emit-llvm -use-gold-plugin -O0 -g" \
 	--with-ld-opt="-disable-opt" \
->>>>>>> d07a88a0
 	--without-pcre