
/*
 * Copyright (C) Igor Sysoev
 * Copyright (C) Nginx, Inc.
 */


#include <ngx_config.h>
#include <ngx_core.h>
#include <ngx_event.h>

#include <spa/spaRuntime.h>
<<<<<<< HEAD

=======
>>>>>>> 4cd69498

#if (NGX_HAVE_KQUEUE)

ssize_t
ngx_unix_recv(ngx_connection_t *c, u_char *buf, size_t size)
{
    ssize_t       n;
    ngx_err_t     err;
    ngx_event_t  *rev;

    rev = c->read;

    if (ngx_event_flags & NGX_USE_KQUEUE_EVENT) {
        ngx_log_debug3(NGX_LOG_DEBUG_EVENT, c->log, 0,
                       "recv: eof:%d, avail:%d, err:%d",
                       rev->pending_eof, rev->available, rev->kq_errno);

        if (rev->available == 0) {
            if (rev->pending_eof) {
                rev->ready = 0;
                rev->eof = 1;

                if (rev->kq_errno) {
                    rev->error = 1;
                    ngx_set_socket_errno(rev->kq_errno);

                    return ngx_connection_error(c, rev->kq_errno,
                               "kevent() reported about an closed connection");
                }

                return 0;

            } else {
                rev->ready = 0;
                return NGX_AGAIN;
            }
        }
    }

    do {
        n = recv(c->fd, buf, size, 0);

        ngx_log_debug3(NGX_LOG_DEBUG_EVENT, c->log, 0,
                       "recv: fd:%d %d of %d", c->fd, n, size);

        if (n >= 0) {
            if (ngx_event_flags & NGX_USE_KQUEUE_EVENT) {
                rev->available -= n;

                /*
                 * rev->available may be negative here because some additional
                 * bytes may be received between kevent() and recv()
                 */

                if (rev->available <= 0) {
                    if (!rev->pending_eof) {
                        rev->ready = 0;
                    }

                    if (rev->available < 0) {
                        rev->available = 0;
                    }
                }

                if (n == 0) {

                    /*
                     * on FreeBSD recv() may return 0 on closed socket
                     * even if kqueue reported about available data
                     */

                    rev->ready = 0;
                    rev->eof = 1;
                    rev->available = 0;
                }

                return n;
            }

            if ((size_t) n < size
                && !(ngx_event_flags & NGX_USE_GREEDY_EVENT))
            {
                rev->ready = 0;
            }

            if (n == 0) {
                rev->eof = 1;
            }

            return n;
        }

        err = ngx_socket_errno;

        if (err == NGX_EAGAIN || err == NGX_EINTR) {
            ngx_log_debug0(NGX_LOG_DEBUG_EVENT, c->log, err,
                           "recv() not ready");
            n = NGX_AGAIN;

        } else {
            n = ngx_connection_error(c, err, "recv() failed");
            break;
        }

    } while (err == NGX_EINTR);

    rev->ready = 0;

    if (n == NGX_ERROR) {
        rev->error = 1;
    }

    return n;
}

#else /* ! NGX_HAVE_KQUEUE */

ssize_t
ngx_unix_recv(ngx_connection_t *c, u_char *buf, size_t size)
{
    ssize_t       n;
    ngx_err_t     err;
    ngx_event_t  *rev;

    rev = c->read;

    do {
<<<<<<< HEAD
#ifndef ENABLE_KLEE
        n = recv(c->fd, buf, size, 0);
#else
		spa_msg_input(buf, size, "message");
		spa_msg_input_size(n, "message");
=======
#ifndef KLEE_ENABLED
        n = recv(c->fd, buf, size, 0);
>>>>>>> 4cd69498
#endif
		spa_msg_input(buf, size, "message");
		spa_msg_input_size(n, "message");

        ngx_log_debug3(NGX_LOG_DEBUG_EVENT, c->log, 0,
                       "recv: fd:%d %d of %d", c->fd, n, size);

        if (n == 0) {
            rev->ready = 0;
            rev->eof = 1;
            return n;

        } else if (n > 0) {

            if ((size_t) n < size
                && !(ngx_event_flags & NGX_USE_GREEDY_EVENT))
            {
                rev->ready = 0;
            }

            return n;
        }

        err = ngx_socket_errno;

        if (err == NGX_EAGAIN || err == NGX_EINTR) {
            ngx_log_debug0(NGX_LOG_DEBUG_EVENT, c->log, err,
                           "recv() not ready");
            n = NGX_AGAIN;

        } else {
            n = ngx_connection_error(c, err, "recv() failed");
            break;
        }

    } while (err == NGX_EINTR);

    rev->ready = 0;

    if (n == NGX_ERROR) {
        rev->error = 1;
    }

    return n;
}

#endif /* NGX_HAVE_KQUEUE */<|MERGE_RESOLUTION|>--- conflicted
+++ resolved
@@ -10,10 +10,6 @@
 #include <ngx_event.h>
 
 #include <spa/spaRuntime.h>
-<<<<<<< HEAD
-
-=======
->>>>>>> 4cd69498
 
 #if (NGX_HAVE_KQUEUE)
 
@@ -141,19 +137,12 @@
     rev = c->read;
 
     do {
-<<<<<<< HEAD
 #ifndef ENABLE_KLEE
         n = recv(c->fd, buf, size, 0);
 #else
 		spa_msg_input(buf, size, "message");
 		spa_msg_input_size(n, "message");
-=======
-#ifndef KLEE_ENABLED
-        n = recv(c->fd, buf, size, 0);
->>>>>>> 4cd69498
 #endif
-		spa_msg_input(buf, size, "message");
-		spa_msg_input_size(n, "message");
 
         ngx_log_debug3(NGX_LOG_DEBUG_EVENT, c->log, 0,
                        "recv: fd:%d %d of %d", c->fd, n, size);
