#include <fstream>

#include "llvm/Support/CommandLine.h"

// FIXME: Ugh, this is gross. But otherwise our config.h conflicts with LLVMs.
#undef PACKAGE_BUGREPORT
#undef PACKAGE_NAME
#undef PACKAGE_STRING
#undef PACKAGE_TARNAME
#undef PACKAGE_VERSION

#include "klee/Expr.h"
#include "klee/ExprBuilder.h"
#include <klee/Solver.h>
#include "../../lib/Core/Common.h"
#include "../../lib/Core/Memory.h"

#include "spa/CFG.h"
#include "spa/CG.h"
#include "spa/SPA.h"
#include "spa/Path.h"
// #include "spa/CFGForwardIF.h"
#include "spa/CFGBackwardIF.h"
#include "spa/WhitelistIF.h"
#include "spa/NegatedIF.h"
// #include "spa/IntersectionIF.h"
#include "spa/PathFilter.h"
#include "spa/max.h"

#define MAX_MESSAGE_HANDLER_ANNOTATION_FUNCTION "max_message_handler_entry"
#define MAX_INTERESTING_ANNOTATION_FUNCTION "max_interesting"
#define MAX_HANDLER_NAME_TAG "max_HandlerName"

namespace {
std::string InputFile;

llvm::cl::opt<std::string>
    DumpCFG("dump-cfg",
            llvm::cl::desc("Dumps the analyzed program's annotated CFG to the "
                           "given file, as a .dot file."));

llvm::cl::opt<std::string, true>
    InputFileOpt(llvm::cl::desc("<input bytecode>"), llvm::cl::Positional,
                 llvm::cl::location(InputFile), llvm::cl::init("-"));
}

class MaxPathFilter : public SPA::PathFilter {
public:
  bool checkPath(SPA::Path &path) {
    return !path.getTag(MAX_HANDLER_NAME_TAG).empty();
  }
};

int main(int argc, char **argv, char **envp) {
<<<<<<< HEAD
	// Fill up every global cl::opt object declared in the program
	llvm::cl::ParseCommandLineOptions( argc, argv, "Manipulation Attack eXplorer" );

	std::ofstream pathFile( MAX_PATH_FILE, std::ios::out | std::ios::trunc );
	assert( pathFile.is_open() && "Unable to open path file." );
	SPA::SPA spa = SPA::SPA( InputFile, pathFile );

	llvm::Module *module = spa.getModule();

	// Pre-process the CFG and select useful paths.
	klee::klee_message( "Pruning CFG." );

	// Get full CFG and call-graph.
	klee::klee_message( "   Building CFG & CG." );
	SPA::CFG cfg( module );
	SPA::CG cg( module );

	klee::klee_message( "   Creating CFG filter." );
	// Find message handling function entry points.
	std::set<llvm::Instruction *> messageHandlers;
	std::set<llvm::Instruction *> mhCallers = cg.getDefiniteCallers( module->getFunction( MAX_MESSAGE_HANDLER_ANNOTATION_FUNCTION ) );
	for ( std::set<llvm::Instruction *>::iterator it = mhCallers.begin(), ie = mhCallers.end(); it != ie; it++ ) {
		spa.addEntryFunction( (*it)->getParent()->getParent() );
		messageHandlers.insert( &(*it)->getParent()->getParent()->getEntryBlock().front() );
	}
	assert( ! messageHandlers.empty() && "No message handlers found." );

	// Find interesting instructions.
	std::set<llvm::Instruction *> interestingInstructions = cg.getDefiniteCallers( module->getFunction( MAX_INTERESTING_ANNOTATION_FUNCTION ) );
	assert( ! interestingInstructions.empty() && "No interesting statements found." );
	for ( std::set<llvm::Instruction *>::iterator it = interestingInstructions.begin(), ie = interestingInstructions.end(); it != ie; it++ )
		spa.addCheckpoint( *it );

	// Create instruction filter.
// 	SPA::IntersectionIF filter = SPA::IntersectionIF();
// 	filter.addIF( new SPA::CFGForwardIF( cfg, cg, messageHandlers ) );
// 	filter.addIF( new SPA::CFGBackwardIF( cfg, cg, interestingInstructions ) );
	SPA::CFGBackwardIF filter = SPA::CFGBackwardIF( cfg, cg, interestingInstructions );
	spa.addStateUtilityBack( &filter, false );

	if ( DumpCFG.size() > 0 ) {
		klee::klee_message( "Dumping CFG to: %s", DumpCFG.getValue().c_str() );
		std::ofstream dotFile( DumpCFG.getValue().c_str() );
		assert( dotFile.is_open() && "Unable to open dump file." );

		std::map<SPA::InstructionFilter *, std::string> annotations;
		annotations[new SPA::WhitelistIF( messageHandlers )] = "style = \"filled\" color = \"green\"";
		annotations[new SPA::WhitelistIF( interestingInstructions )] = "style = \"filled\" color = \"red\"";
		annotations[new SPA::NegatedIF( &filter )] = "style = \"filled\"";

// 		cfg.dump( dotFile, NULL, annotations, NULL, FULL );
		cfg.dump( dotFile, cg, &filter, annotations, NULL, FULL );

		dotFile.flush();
		dotFile.close();
	}

	spa.setPathFilter( new MaxPathFilter() );
	spa.setOutputTerminalPaths( false );

	klee::klee_message( "Starting SPA." );
	spa.start();

	pathFile.flush();
	pathFile.close();
	klee::klee_message( "Done." );

	return 0;
=======
  // Fill up every global cl::opt object declared in the program
  llvm::cl::ParseCommandLineOptions(argc, argv, "Manipulation Attack eXplorer");

  std::ofstream pathFile(MAX_PATH_FILE, std::ios::out | std::ios::trunc);
  assert(pathFile.is_open() && "Unable to open path file.");
  SPA::SPA spa = SPA::SPA(InputFile, pathFile);

  llvm::Module *module = spa.getModule();

  // Pre-process the CFG and select useful paths.
  klee::klee_message("Pruning CFG.");

  // Get full CFG and call-graph.
  klee::klee_message("   Building CFG & CG.");
  SPA::CFG cfg(module);
  SPA::CG cg(module);

  klee::klee_message("   Creating CFG filter.");
  // Find message handling function entry points.
  std::set<llvm::Instruction *> messageHandlers;
  std::set<llvm::Instruction *> mhCallers = cg.getDefiniteCallers(
      module->getFunction(MAX_MESSAGE_HANDLER_ANNOTATION_FUNCTION));
  for (std::set<llvm::Instruction *>::iterator it = mhCallers.begin(),
                                               ie = mhCallers.end();
       it != ie; it++) {
    spa.addEntryFunction((*it)->getParent()->getParent());
    messageHandlers.insert(
        &(*it)->getParent()->getParent()->getEntryBlock().front());
  }
  assert(!messageHandlers.empty() && "No message handlers found.");

  // Find interesting instructions.
  std::set<llvm::Instruction *> interestingInstructions = cg.getDefiniteCallers(
      module->getFunction(MAX_INTERESTING_ANNOTATION_FUNCTION));
  assert(!interestingInstructions.empty() &&
         "No interesting statements found.");
  for (std::set<llvm::Instruction *>::iterator
           it = interestingInstructions.begin(),
           ie = interestingInstructions.end();
       it != ie; it++)
    spa.addCheckpoint(*it);

  // Create instruction filter.
  // 	SPA::IntersectionIF filter = SPA::IntersectionIF();
  // 	filter.addIF( new SPA::CFGForwardIF( cfg, cg, messageHandlers ) );
  // 	filter.addIF( new SPA::CFGBackwardIF( cfg, cg, interestingInstructions )
  // );
  SPA::CFGBackwardFilter filter =
      SPA::CFGBackwardFilter(cfg, cg, interestingInstructions);
  spa.addStateUtilityBack(&filter, false);

  if (DumpCFG.size() > 0) {
    klee::klee_message("Dumping CFG to: %s", DumpCFG.getValue().c_str());
    std::ofstream dotFile(DumpCFG.getValue().c_str());
    assert(dotFile.is_open() && "Unable to open dump file.");

    std::map<SPA::InstructionFilter *, std::string> annotations;
    annotations[new SPA::WhitelistIF(messageHandlers)] =
        "style = \"filled\" color = \"green\"";
    annotations[new SPA::WhitelistIF(interestingInstructions)] =
        "style = \"filled\" color = \"red\"";
    annotations[new SPA::NegatedIF(&filter)] = "style = \"filled\"";

    // 		cfg.dump( dotFile, NULL, annotations, NULL, FULL );
    cfg.dump(dotFile, cg, &filter, annotations, NULL, FULL);

    dotFile.flush();
    dotFile.close();
  }

  spa.setPathFilter(new MaxPathFilter());
  spa.setOutputTerminalPaths(false);

  klee::klee_message("Starting SPA.");
  spa.start();

  pathFile.flush();
  pathFile.close();
  klee::klee_message("Done.");

  return 0;
>>>>>>> b09ada73
}<|MERGE_RESOLUTION|>--- conflicted
+++ resolved
@@ -52,76 +52,6 @@
 };
 
 int main(int argc, char **argv, char **envp) {
-<<<<<<< HEAD
-	// Fill up every global cl::opt object declared in the program
-	llvm::cl::ParseCommandLineOptions( argc, argv, "Manipulation Attack eXplorer" );
-
-	std::ofstream pathFile( MAX_PATH_FILE, std::ios::out | std::ios::trunc );
-	assert( pathFile.is_open() && "Unable to open path file." );
-	SPA::SPA spa = SPA::SPA( InputFile, pathFile );
-
-	llvm::Module *module = spa.getModule();
-
-	// Pre-process the CFG and select useful paths.
-	klee::klee_message( "Pruning CFG." );
-
-	// Get full CFG and call-graph.
-	klee::klee_message( "   Building CFG & CG." );
-	SPA::CFG cfg( module );
-	SPA::CG cg( module );
-
-	klee::klee_message( "   Creating CFG filter." );
-	// Find message handling function entry points.
-	std::set<llvm::Instruction *> messageHandlers;
-	std::set<llvm::Instruction *> mhCallers = cg.getDefiniteCallers( module->getFunction( MAX_MESSAGE_HANDLER_ANNOTATION_FUNCTION ) );
-	for ( std::set<llvm::Instruction *>::iterator it = mhCallers.begin(), ie = mhCallers.end(); it != ie; it++ ) {
-		spa.addEntryFunction( (*it)->getParent()->getParent() );
-		messageHandlers.insert( &(*it)->getParent()->getParent()->getEntryBlock().front() );
-	}
-	assert( ! messageHandlers.empty() && "No message handlers found." );
-
-	// Find interesting instructions.
-	std::set<llvm::Instruction *> interestingInstructions = cg.getDefiniteCallers( module->getFunction( MAX_INTERESTING_ANNOTATION_FUNCTION ) );
-	assert( ! interestingInstructions.empty() && "No interesting statements found." );
-	for ( std::set<llvm::Instruction *>::iterator it = interestingInstructions.begin(), ie = interestingInstructions.end(); it != ie; it++ )
-		spa.addCheckpoint( *it );
-
-	// Create instruction filter.
-// 	SPA::IntersectionIF filter = SPA::IntersectionIF();
-// 	filter.addIF( new SPA::CFGForwardIF( cfg, cg, messageHandlers ) );
-// 	filter.addIF( new SPA::CFGBackwardIF( cfg, cg, interestingInstructions ) );
-	SPA::CFGBackwardIF filter = SPA::CFGBackwardIF( cfg, cg, interestingInstructions );
-	spa.addStateUtilityBack( &filter, false );
-
-	if ( DumpCFG.size() > 0 ) {
-		klee::klee_message( "Dumping CFG to: %s", DumpCFG.getValue().c_str() );
-		std::ofstream dotFile( DumpCFG.getValue().c_str() );
-		assert( dotFile.is_open() && "Unable to open dump file." );
-
-		std::map<SPA::InstructionFilter *, std::string> annotations;
-		annotations[new SPA::WhitelistIF( messageHandlers )] = "style = \"filled\" color = \"green\"";
-		annotations[new SPA::WhitelistIF( interestingInstructions )] = "style = \"filled\" color = \"red\"";
-		annotations[new SPA::NegatedIF( &filter )] = "style = \"filled\"";
-
-// 		cfg.dump( dotFile, NULL, annotations, NULL, FULL );
-		cfg.dump( dotFile, cg, &filter, annotations, NULL, FULL );
-
-		dotFile.flush();
-		dotFile.close();
-	}
-
-	spa.setPathFilter( new MaxPathFilter() );
-	spa.setOutputTerminalPaths( false );
-
-	klee::klee_message( "Starting SPA." );
-	spa.start();
-
-	pathFile.flush();
-	pathFile.close();
-	klee::klee_message( "Done." );
-
-	return 0;
-=======
   // Fill up every global cl::opt object declared in the program
   llvm::cl::ParseCommandLineOptions(argc, argv, "Manipulation Attack eXplorer");
 
@@ -168,9 +98,8 @@
   // 	SPA::IntersectionIF filter = SPA::IntersectionIF();
   // 	filter.addIF( new SPA::CFGForwardIF( cfg, cg, messageHandlers ) );
   // 	filter.addIF( new SPA::CFGBackwardIF( cfg, cg, interestingInstructions )
-  // );
-  SPA::CFGBackwardFilter filter =
-      SPA::CFGBackwardFilter(cfg, cg, interestingInstructions);
+  SPA::CFGBackwardIF filter =
+      SPA::CFGBackwardIF(cfg, cg, interestingInstructions);
   spa.addStateUtilityBack(&filter, false);
 
   if (DumpCFG.size() > 0) {
@@ -203,5 +132,4 @@
   klee::klee_message("Done.");
 
   return 0;
->>>>>>> b09ada73
 }